# -*- coding: utf-8 -*-

from __future__ import absolute_import

import logging
import types
from copy import copy, deepcopy
from functools import partial
from warnings import warn

import optlang
import six
from optlang.symbolics import Basic, Zero
from six import iteritems, string_types

from cobra.core.configuration import Configuration
from cobra.core.dictlist import DictList
from cobra.core.object import Object
from cobra.core.reaction import Reaction
from cobra.core.solution import get_solution
from cobra.exceptions import SolverNotFound
from cobra.medium import find_boundary_types, sbo_terms
from cobra.util.context import HistoryManager, get_context, resettable
from cobra.util.solver import (
    add_cons_vars_to_problem, assert_optimal, interface_to_str,
    remove_cons_vars_from_problem, set_objective, solvers)
from cobra.util.util import AutoVivification, format_long_string
<<<<<<< HEAD
from cobra.medium import find_boundary_types, find_external_compartment
=======
>>>>>>> dacd146e


LOGGER = logging.getLogger(__name__)
CONFIGURATION = Configuration()


class Model(Object):
    """Class representation for a cobra model

    Parameters
    ----------
    id_or_model : Model, string
        Either an existing Model object in which case a new model object is
        instantiated with the same properties as the original model,
        or an identifier to associate with the model as a string.
    name : string
        Human readable name for the model

    Attributes
    ----------
    reactions : DictList
        A DictList where the key is the reaction identifier and the value a
        Reaction
    metabolites : DictList
        A DictList where the key is the metabolite identifier and the value a
        Metabolite
    genes : DictList
        A DictList where the key is the gene identifier and the value a
        Gene
    solution : Solution
        The last obtained solution from optimizing the model.
    """

    def __setstate__(self, state):
        """Make sure all cobra.Objects in the model point to the model."""
        self.__dict__.update(state)
        for y in ['reactions', 'genes', 'metabolites']:
            for x in getattr(self, y):
                x._model = self
        if not hasattr(self, "name"):
            self.name = None

    def __getstate__(self):
        """Get state for serialization.

        Ensures that the context stack is cleared prior to serialization,
        since partial functions cannot be pickled reliably.
        """
        odict = self.__dict__.copy()
        odict['_contexts'] = []
        return odict

    def __init__(self, id_or_model=None, name=None):
        if isinstance(id_or_model, Model):
            Object.__init__(self, name=name)
            self.__setstate__(id_or_model.__dict__)
            if not hasattr(self, "name"):
                self.name = None
            self._solver = id_or_model.solver
        else:
            Object.__init__(self, id_or_model, name=name)
            self._trimmed = False
            self._trimmed_genes = []
            self._trimmed_reactions = {}
            self.genes = DictList()
            self.reactions = DictList()  # A list of cobra.Reactions
            self.metabolites = DictList()  # A list of cobra.Metabolites
            # genes based on their ids {Gene.id: Gene}
            self._compartments = {}
            self._contexts = []

            # from cameo ...

            # if not hasattr(self, '_solver'):  # backwards compatibility
            # with older cobrapy pickles?
            interface = CONFIGURATION.solver
            self._solver = interface.Model()
            self._solver.objective = interface.Objective(Zero)
            self._populate_solver(self.reactions, self.metabolites)

    @property
    def solver(self):
        """Get or set the attached solver instance.

        The associated the solver object, which manages the interaction with
        the associated solver, e.g. glpk.

        This property is useful for accessing the optimization problem
        directly and to define additional non-metabolic constraints.

        Examples
        --------
        >>> import cobra.test
        >>> model = cobra.test.create_test_model("textbook")
        >>> new = model.problem.Constraint(model.objective.expression,
        >>> lb=0.99)
        >>> model.solver.add(new)
        """
        return self._solver

    @solver.setter
    @resettable
    def solver(self, value):
        not_valid_interface = SolverNotFound(
            '%s is not a valid solver interface. Pick from %s.' % (
                value, list(solvers)))
        if isinstance(value, six.string_types):
            try:
                interface = solvers[interface_to_str(value)]
            except KeyError:
                raise not_valid_interface
        elif isinstance(value, types.ModuleType) and hasattr(value, 'Model'):
            interface = value
        elif isinstance(value, optlang.interface.Model):
            interface = value.interface
        else:
            raise not_valid_interface

        # Do nothing if the solver did not change
        if self.problem == interface:
            return
        self._solver = interface.Model.clone(self._solver)

    @property
    def description(self):
        warn("description deprecated", DeprecationWarning)
        return self.name if self.name is not None else ""

    @description.setter
    def description(self, value):
        self.name = value
        warn("description deprecated", DeprecationWarning)

    def get_metabolite_compartments(self):
        """Return all metabolites' compartments."""
        warn('use Model.compartments instead', DeprecationWarning)
        return {met.compartment for met in self.metabolites
                if met.compartment is not None}

    @property
    def compartments(self):
        return {met.compartment: self._compartments.get(met.compartment, '')
                for met in self.metabolites if met.compartment is not None}

    @compartments.setter
    def compartments(self, value):
        """Get or set the dictionary of current compartment descriptions.

        Assigning a dictionary to this property updates the model's
        dictionary of compartment descriptions with the new values.

        Parameters
        ----------
        value : dict
            Dictionary mapping compartments abbreviations to full names.

        Examples
        --------
        >>> import cobra.test
        >>> model = cobra.test.create_test_model("textbook")
        >>> model.compartments = {'c': 'the cytosol'}
        {'c': 'the cytosol', 'e': 'extracellular'}
        """
        self._compartments.update(value)

    @property
    def medium(self):

        def is_active(reaction):
            """Determine if a boundary reaction permits flux towards creating
            metabolites
            """

            return ((bool(reaction.products) and (reaction.upper_bound > 0)) or
                    (bool(reaction.reactants) and (reaction.lower_bound < 0)))

        def get_active_bound(reaction):
            """For an active boundary reaction, return the relevant bound"""
            if reaction.reactants:
                return -reaction.lower_bound
            elif reaction.products:
                return reaction.upper_bound

        return {rxn.id: get_active_bound(rxn) for rxn in self.exchanges
                if is_active(rxn)}

    @medium.setter
    def medium(self, medium):
        """Get or set the constraints on the model exchanges.

        `model.medium` returns a dictionary of the bounds for each of the
        boundary reactions, in the form of `{rxn_id: bound}`, where `bound`
        specifies the absolute value of the bound in direction of metabolite
        creation (i.e., lower_bound for `met <--`, upper_bound for `met -->`)

        Parameters
        ----------
        medium: dictionary-like
            The medium to initialize. medium should be a dictionary defining
            `{rxn_id: bound}` pairs.

        """

        def set_active_bound(reaction, bound):
            if reaction.reactants:
                reaction.lower_bound = -bound
            elif reaction.products:
                reaction.upper_bound = bound

        # Set the given media bounds
        media_rxns = list()
        exchange_rxns = frozenset(self.exchanges)
        for rxn_id, bound in iteritems(medium):
            rxn = self.reactions.get_by_id(rxn_id)
            if rxn not in exchange_rxns:
                LOGGER.warn("%s does not seem to be an"
                            " an exchange reaction. Applying bounds anyway.",
                            rxn.id)
            media_rxns.append(rxn)
            set_active_bound(rxn, bound)

        media_rxns = frozenset(media_rxns)

        # Turn off reactions not present in media
        for rxn in (exchange_rxns - media_rxns):
            set_active_bound(rxn, 0)

    def __add__(self, other_model):
        """Add the content of another model to this model (+).

        The model is copied as a new object, with a new model identifier,
        and copies of all the reactions in the other model are added to this
        model. The objective is the sum of the objective expressions for the
        two models.
        """
        warn('use model.merge instead', DeprecationWarning)
        return self.merge(other_model, objective='sum', inplace=False)

    def __iadd__(self, other_model):
        """Incrementally add the content of another model to this model (+=).

        Copies of all the reactions in the other model are added to this
        model. The objective is the sum of the objective expressions for the
        two models.
        """
        warn('use model.merge instead', DeprecationWarning)
        return self.merge(other_model, objective='sum', inplace=True)

    def copy(self):
        """Provides a partial 'deepcopy' of the Model.  All of the Metabolite,
        Gene, and Reaction objects are created anew but in a faster fashion
        than deepcopy
        """
        new = self.__class__()
        do_not_copy_by_ref = {"metabolites", "reactions", "genes", "notes",
                              "annotation"}
        for attr in self.__dict__:
            if attr not in do_not_copy_by_ref:
                new.__dict__[attr] = self.__dict__[attr]
        new.notes = deepcopy(self.notes)
        new.annotation = deepcopy(self.annotation)

        new.metabolites = DictList()
        do_not_copy_by_ref = {"_reaction", "_model"}
        for metabolite in self.metabolites:
            new_met = metabolite.__class__()
            for attr, value in iteritems(metabolite.__dict__):
                if attr not in do_not_copy_by_ref:
                    new_met.__dict__[attr] = copy(
                        value) if attr == "formula" else value
            new_met._model = new
            new.metabolites.append(new_met)

        new.genes = DictList()
        for gene in self.genes:
            new_gene = gene.__class__(None)
            for attr, value in iteritems(gene.__dict__):
                if attr not in do_not_copy_by_ref:
                    new_gene.__dict__[attr] = copy(
                        value) if attr == "formula" else value
            new_gene._model = new
            new.genes.append(new_gene)

        new.reactions = DictList()
        do_not_copy_by_ref = {"_model", "_metabolites", "_genes"}
        for reaction in self.reactions:
            new_reaction = reaction.__class__()
            for attr, value in iteritems(reaction.__dict__):
                if attr not in do_not_copy_by_ref:
                    new_reaction.__dict__[attr] = copy(value)
            new_reaction._model = new
            new.reactions.append(new_reaction)
            # update awareness
            for metabolite, stoic in iteritems(reaction._metabolites):
                new_met = new.metabolites.get_by_id(metabolite.id)
                new_reaction._metabolites[new_met] = stoic
                new_met._reaction.add(new_reaction)
            for gene in reaction._genes:
                new_gene = new.genes.get_by_id(gene.id)
                new_reaction._genes.add(new_gene)
                new_gene._reaction.add(new_reaction)
        try:
            new._solver = deepcopy(self.solver)
            # Cplex has an issue with deep copies
        except Exception:  # pragma: no cover
            new._solver = copy(self.solver)  # pragma: no cover

        # it doesn't make sense to retain the context of a copied model so
        # assign a new empty context
        new._contexts = list()

        return new

    def add_metabolites(self, metabolite_list):
        """Will add a list of metabolites to the model object and add new
        constraints accordingly.

        The change is reverted upon exit when using the model as a context.

        Parameters
        ----------
        metabolite_list : A list of `cobra.core.Metabolite` objects

        """
        if not hasattr(metabolite_list, '__iter__'):
            metabolite_list = [metabolite_list]
        if len(metabolite_list) == 0:
            return None

        # First check whether the metabolites exist in the model
        metabolite_list = [x for x in metabolite_list
                           if x.id not in self.metabolites]

        bad_ids = [m for m in metabolite_list
                   if not isinstance(m.id, string_types) or len(m.id) < 1]
        if len(bad_ids) != 0:
            raise ValueError('invalid identifiers in {}'.format(repr(bad_ids)))

        for x in metabolite_list:
            x._model = self
        self.metabolites += metabolite_list

        # from cameo ...
        to_add = []
        for met in metabolite_list:
            if met.id not in self.constraints:
                constraint = self.problem.Constraint(
                    Zero, name=met.id, lb=0, ub=0)
                to_add += [constraint]

        self.add_cons_vars(to_add)

        context = get_context(self)
        if context:
            context(partial(self.metabolites.__isub__, metabolite_list))
            for x in metabolite_list:
                # Do we care?
                context(partial(setattr, x, '_model', None))

    def remove_metabolites(self, metabolite_list, destructive=False):
        """Remove a list of metabolites from the the object.

        The change is reverted upon exit when using the model as a context.

        Parameters
        ----------
        metabolite_list : list
            A list with `cobra.Metabolite` objects as elements.

        destructive : bool
            If False then the metabolite is removed from all
            associated reactions.  If True then all associated
            reactions are removed from the Model.

        """
        if not hasattr(metabolite_list, '__iter__'):
            metabolite_list = [metabolite_list]
        # Make sure metabolites exist in model
        metabolite_list = [x for x in metabolite_list
                           if x.id in self.metabolites]
        for x in metabolite_list:
            x._model = None

            if not destructive:
                for the_reaction in list(x._reaction):
                    the_coefficient = the_reaction._metabolites[x]
                    the_reaction.subtract_metabolites({x: the_coefficient})

            else:
                for x in list(x._reaction):
                    x.remove_from_model()

        self.metabolites -= metabolite_list

        to_remove = [self.solver.constraints[m.id] for m in metabolite_list]
        self.remove_cons_vars(to_remove)

        context = get_context(self)
        if context:
            context(partial(self.metabolites.__iadd__, metabolite_list))
            for x in metabolite_list:
                context(partial(setattr, x, '_model', self))

    def add_reaction(self, reaction):
        """Will add a cobra.Reaction object to the model, if
        reaction.id is not in self.reactions.

        Parameters
        ----------
        reaction : cobra.Reaction
            The reaction to add

        Deprecated (0.6). Use `~cobra.Model.add_reactions` instead
        """
        warn("add_reaction deprecated. Use add_reactions instead",
             DeprecationWarning)

        self.add_reactions([reaction])

    def add_boundary(self, metabolite, type="exchange", reaction_id=None,
                     lb=None, ub=None, sbo_term=None):
        """
        Add a boundary reaction for a given metabolite.

        There are three different types of pre-defined boundary reactions:
        exchange, demand, and sink reactions.
        An exchange reaction is a reversible, unbalanced reaction that adds
        to or removes an extracellular metabolite from the extracellular
        compartment.
        A demand reaction is an irreversible reaction that consumes an
        intracellular metabolite.
        A sink is similar to an exchange but specifically for intracellular
        metabolites.

        If you set the reaction `type` to something else, you must specify the
        desired identifier of the created reaction along with its upper and
        lower bound. The name will be given by the metabolite name and the
        given `type`.

        Parameters
        ----------
        metabolite : cobra.Metabolite
            Any given metabolite. The compartment is not checked but you are
            encouraged to stick to the definition of exchanges and sinks.
        type : str, {"exchange", "demand", "sink"}
            Using one of the pre-defined reaction types is easiest. If you
            want to create your own kind of boundary reaction choose
            any other string, e.g., 'my-boundary'.
        reaction_id : str, optional
            The ID of the resulting reaction. This takes precedence over the
            auto-generated identifiers but beware that it might make boundary
            reactions harder to identify afterwards when using `model.boundary`
            or specifically `model.exchanges` etc.
        lb : float, optional
            The lower bound of the resulting reaction.
        ub : float, optional
            The upper bound of the resulting reaction.
        sbo_term : str, optional
            A correct SBO term is set for the available types. If a custom
            type is chosen, a suitable SBO term should also be set.

        Returns
        -------
        cobra.Reaction
            The created boundary reaction.

        Examples
        --------
        >>> import cobra.test
        >>> model = cobra.test.create_test_model("textbook")
        >>> demand = model.add_boundary(model.metabolites.atp_c, type="demand")
        >>> demand.id
        'DM_atp_c'
        >>> demand.name
        'ATP demand'
        >>> demand.bounds
        (0, 1000.0)
        >>> demand.build_reaction_string()
        'atp_c --> '
        """
<<<<<<< HEAD
        ub = CONFIGURATION.upper_bound if ub is None else ub
        lb = CONFIGURATION.lower_bound if lb is None else lb
        types = {
            "exchange": ("EX", lb, ub),
            "demand": ("DM", 0, ub),
            "sink": ("SK", lb, ub)
        }
        if type == "exchange":
            external = find_external_compartment(self)
            if metabolite.compartment != external:
                raise ValueError("The metabolite is not an external metabolite"
                                 " (compartment is `%s` but should be `%s`). "
                                 "Did you mean to add a demand or sink? "
                                 "If not, either change its compartment or "
                                 "rename the model compartments to fix this." %
                                 (metabolite.compartment, external))
=======
        if ub is None:
            ub = CONFIGURATION.upper_bound
        if lb is None:
            lb = CONFIGURATION.lower_bound
        types = {
            "exchange": ("EX", lb, ub, sbo_terms["exchange"]),
            "demand": ("DM", 0, ub, sbo_terms["demand"]),
            "sink": ("SK", lb, ub, sbo_terms["sink"])
        }
>>>>>>> dacd146e
        if type in types:
            prefix, lb, ub, default_term = types[type]
            if reaction_id is None:
                reaction_id = "{}_{}".format(prefix, metabolite.id)
            if sbo_term is None:
                sbo_term = default_term
        if reaction_id is None:
            raise ValueError(
                "Custom types of boundary reactions require a custom "
                "identifier. Please set the `reaction_id`.")
        if reaction_id in self.reactions:
            raise ValueError(
                "Boundary reaction '{}' already exists.".format(reaction_id))
        name = "{} {}".format(metabolite.name, type)
        rxn = Reaction(id=reaction_id, name=name, lower_bound=lb,
                       upper_bound=ub)
        rxn.add_metabolites({metabolite: -1})
        if sbo_term:
            rxn.annotation["sbo"] = sbo_term
        self.add_reactions([rxn])
        return rxn

    def add_reactions(self, reaction_list):
        """Add reactions to the model.

        Reactions with identifiers identical to a reaction already in the
        model are ignored.

        The change is reverted upon exit when using the model as a context.

        Parameters
        ----------
        reaction_list : list
            A list of `cobra.Reaction` objects
        """
        def existing_filter(rxn):
            if rxn.id in self.reactions:
                LOGGER.warning(
                    "Ignoring reaction '%s' since it already exists.", rxn.id)
                return False
            return True

        # First check whether the reactions exist in the model.
        pruned = DictList(filter(existing_filter, reaction_list))

        context = get_context(self)

        # Add reactions. Also take care of genes and metabolites in the loop.
        for reaction in pruned:
            reaction._model = self
            # Build a `list()` because the dict will be modified in the loop.
            for metabolite in list(reaction.metabolites):
                # TODO: Should we add a copy of the metabolite instead?
                if metabolite not in self.metabolites:
                    self.add_metabolites(metabolite)
                # A copy of the metabolite exists in the model, the reaction
                # needs to point to the metabolite in the model.
                else:
                    # FIXME: Modifying 'private' attributes is horrible.
                    stoichiometry = reaction._metabolites.pop(metabolite)
                    model_metabolite = self.metabolites.get_by_id(
                        metabolite.id)
                    reaction._metabolites[model_metabolite] = stoichiometry
                    model_metabolite._reaction.add(reaction)
                    if context:
                        context(partial(
                            model_metabolite._reaction.remove, reaction))

            for gene in list(reaction._genes):
                # If the gene is not in the model, add it
                if not self.genes.has_id(gene.id):
                    self.genes += [gene]
                    gene._model = self

                    if context:
                        # Remove the gene later
                        context(partial(self.genes.__isub__, [gene]))
                        context(partial(setattr, gene, '_model', None))

                # Otherwise, make the gene point to the one in the model
                else:
                    model_gene = self.genes.get_by_id(gene.id)
                    if model_gene is not gene:
                        reaction._dissociate_gene(gene)
                        reaction._associate_gene(model_gene)

        self.reactions += pruned

        if context:
            context(partial(self.reactions.__isub__, pruned))

        # from cameo ...
        self._populate_solver(pruned)

    def remove_reactions(self, reactions, remove_orphans=False):
        """Remove reactions from the model.

        The change is reverted upon exit when using the model as a context.

        Parameters
        ----------
        reactions : list
            A list with reactions (`cobra.Reaction`), or their id's, to remove

        remove_orphans : bool
            Remove orphaned genes and metabolites from the model as well

        """
        if isinstance(reactions, string_types) or hasattr(reactions, "id"):
            warn("need to pass in a list")
            reactions = [reactions]

        context = get_context(self)

        for reaction in reactions:

            # Make sure the reaction is in the model
            try:
                reaction = self.reactions[self.reactions.index(reaction)]
            except ValueError:
                warn('%s not in %s' % (reaction, self))

            else:
                forward = reaction.forward_variable
                reverse = reaction.reverse_variable

                if context:

                    obj_coef = reaction.objective_coefficient

                    if obj_coef != 0:
                        context(partial(
                            self.solver.objective.set_linear_coefficients,
                            {forward: obj_coef, reverse: -obj_coef}))

                    context(partial(self._populate_solver, [reaction]))
                    context(partial(setattr, reaction, '_model', self))
                    context(partial(self.reactions.add, reaction))

                self.remove_cons_vars([forward, reverse])
                self.reactions.remove(reaction)
                reaction._model = None

                for met in reaction._metabolites:
                    if reaction in met._reaction:
                        met._reaction.remove(reaction)
                        if context:
                            context(partial(met._reaction.add, reaction))
                        if remove_orphans and len(met._reaction) == 0:
                            self.remove_metabolites(met)

                for gene in reaction._genes:
                    if reaction in gene._reaction:
                        gene._reaction.remove(reaction)
                        if context:
                            context(partial(gene._reaction.add, reaction))

                        if remove_orphans and len(gene._reaction) == 0:
                            self.genes.remove(gene)
                            if context:
                                context(partial(self.genes.add, gene))

    def add_cons_vars(self, what, **kwargs):
        """Add constraints and variables to the model's mathematical problem.

        Useful for variables and constraints that can not be expressed with
        reactions and simple lower and upper bounds.

        Additions are reversed upon exit if the model itself is used as
        context.

        Parameters
        ----------
        what : list or tuple of optlang variables or constraints.
           The variables or constraints to add to the model. Must be of
           class `optlang.interface.Variable` or
           `optlang.interface.Constraint`.
        **kwargs : keyword arguments
           Passed to solver.add()
        """
        add_cons_vars_to_problem(self, what, **kwargs)

    def remove_cons_vars(self, what):
        """Remove variables and constraints from the model's mathematical
        problem.

        Remove variables and constraints that were added directly to the
        model's underlying mathematical problem. Removals are reversed
        upon exit if the model itself is used as context.

        Parameters
        ----------
        what : list or tuple of optlang variables or constraints.
           The variables or constraints to add to the model. Must be of
           class `optlang.interface.Variable` or
           `optlang.interface.Constraint`.
        """
        remove_cons_vars_from_problem(self, what)

    @property
    def problem(self):
        """The interface to the model's underlying mathematical problem.

        Solutions to cobra models are obtained by formulating a mathematical
        problem and solving it. Cobrapy uses the optlang package to
        accomplish that and with this property you can get access to the
        problem interface directly.

        Returns
        -------
        optlang.interface
            The problem interface that defines methods for interacting with
            the problem and associated solver directly.
        """
        return self.solver.interface

    @property
    def variables(self):
        """The mathematical variables in the cobra model.

        In a cobra model, most variables are reactions. However,
        for specific use cases, it may also be useful to have other types of
        variables. This property defines all variables currently associated
        with the model's problem.

        Returns
        -------
        optlang.container.Container
            A container with all associated variables.
        """
        return self.solver.variables

    @property
    def constraints(self):
        """The constraints in the cobra model.

        In a cobra model, most constraints are metabolites and their
        stoichiometries. However, for specific use cases, it may also be
        useful to have other types of constraints. This property defines all
        constraints currently associated with the model's problem.

        Returns
        -------
        optlang.container.Container
            A container with all associated constraints.
        """
        return self.solver.constraints

    @property
    def boundary(self):
        """Boundary reactions in the model.
        Reactions that either have no substrate or product.
        """
        return [rxn for rxn in self.reactions if rxn.boundary]

    @property
    def exchanges(self):
        """Exchange reactions in model.
        Reactions that exchange mass with the exterior. Uses annotations
        and heuristics to exclude non-exchanges such as sink reactions.
        """
        return find_boundary_types(self, "exchange", None)

    @property
    def demands(self):
        """Demand reactions in model.
        Irreversible reactions that accumulate or consume a metabolite in
        the inside of the model.
        """
        return find_boundary_types(self, "demand", None)

    @property
    def sinks(self):
        """Sink reactions in model.
        Reversible reactions that accumulate or consume a metabolite in
        the inside of the model.
        """
        return find_boundary_types(self, "sink", None)

    def _populate_solver(self, reaction_list, metabolite_list=None):
        """Populate attached solver with constraints and variables that
        model the provided reactions.
        """
        constraint_terms = AutoVivification()
        to_add = []
        if metabolite_list is not None:
            for met in metabolite_list:
                to_add += [self.problem.Constraint(
                    Zero, name=met.id, lb=0, ub=0)]
        self.add_cons_vars(to_add)

        for reaction in reaction_list:
            if reaction.id not in self.variables:
                forward_variable = self.problem.Variable(reaction.id)
                reverse_variable = self.problem.Variable(reaction.reverse_id)
                self.add_cons_vars([forward_variable, reverse_variable])
            else:
                reaction = self.reactions.get_by_id(reaction.id)
                forward_variable = reaction.forward_variable
                reverse_variable = reaction.reverse_variable
            for metabolite, coeff in six.iteritems(reaction.metabolites):
                if metabolite.id in self.constraints:
                    constraint = self.constraints[metabolite.id]
                else:
                    constraint = self.problem.Constraint(
                        Zero,
                        name=metabolite.id,
                        lb=0, ub=0)
                    self.add_cons_vars(constraint, sloppy=True)
                constraint_terms[constraint][forward_variable] = coeff
                constraint_terms[constraint][reverse_variable] = -coeff

        self.solver.update()
        for reaction in reaction_list:
            reaction = self.reactions.get_by_id(reaction.id)
            reaction.update_variable_bounds()
        for constraint, terms in six.iteritems(constraint_terms):
            constraint.set_linear_coefficients(terms)

    def slim_optimize(self, error_value=float('nan'), message=None):
        """Optimize model without creating a solution object.

        Creating a full solution object implies fetching shadow prices and
        flux values for all reactions and metabolites from the solver
        object. This necessarily takes some time and in cases where only one
        or two values are of interest, it is recommended to instead use this
        function which does not create a solution object returning only the
        value of the objective. Note however that the `optimize()` function
        uses efficient means to fetch values so if you need fluxes/shadow
        prices for more than say 4 reactions/metabolites, then the total
        speed increase of `slim_optimize` versus `optimize` is  expected to
        be small or even negative depending on how you fetch the values
        after optimization.

        Parameters
        ----------
        error_value : float, None
           The value to return if optimization failed due to e.g.
           infeasibility. If None, raise `OptimizationError` if the
           optimization fails.
        message : string
           Error message to use if the model optimization did not succeed.

        Returns
        -------
        float
            The objective value.
        """
        self.solver.optimize()
        if self.solver.status == optlang.interface.OPTIMAL:
            return self.solver.objective.value
        elif error_value is not None:
            return error_value
        else:
            assert_optimal(self, message)

    def optimize(self, objective_sense=None, raise_error=False):
        """
        Optimize the model using flux balance analysis.

        Parameters
        ----------
        objective_sense : {None, 'maximize' 'minimize'}, optional
            Whether fluxes should be maximized or minimized. In case of None,
            the previous direction is used.
        raise_error : bool
            If true, raise an OptimizationError if solver status is not
             optimal.

        Notes
        -----
        Only the most commonly used parameters are presented here.  Additional
        parameters for cobra.solvers may be available and specified with the
        appropriate keyword argument.

        """
        original_direction = self.objective.direction
        self.objective.direction = \
            {"maximize": "max", "minimize": "min"}.get(
                objective_sense, original_direction)
        self.slim_optimize()
        solution = get_solution(self, raise_error=raise_error)
        self.objective.direction = original_direction
        return solution

    def repair(self, rebuild_index=True, rebuild_relationships=True):
        """Update all indexes and pointers in a model

        Parameters
        ----------
        rebuild_index : bool
            rebuild the indices kept in reactions, metabolites and genes
        rebuild_relationships : bool
             reset all associations between genes, metabolites, model and
             then re-add them.
        """
        if rebuild_index:  # DictList indexes
            self.reactions._generate_index()
            self.metabolites._generate_index()
            self.genes._generate_index()
        if rebuild_relationships:
            for met in self.metabolites:
                met._reaction.clear()
            for gene in self.genes:
                gene._reaction.clear()
            for rxn in self.reactions:
                for met in rxn._metabolites:
                    met._reaction.add(rxn)
                for gene in rxn._genes:
                    gene._reaction.add(rxn)
        # point _model to self
        for l in (self.reactions, self.genes, self.metabolites):
            for e in l:
                e._model = self

    @property
    def objective(self):
        """Get or set the solver objective

        Before introduction of the optlang based problems,
        this function returned the objective reactions as a list. With
        optlang, the objective is not limited a simple linear summation of
        individual reaction fluxes, making that return value ambiguous.
        Henceforth, use `cobra.util.solver.linear_reaction_coefficients` to
        get a dictionary of reactions with their linear coefficients (empty
        if there are none)

        The set value can be dictionary (reactions as keys, linear
        coefficients as values), string (reaction identifier), int (reaction
        index), Reaction or problem.Objective or sympy expression
        directly interpreted as objectives.

        When using a `HistoryManager` context, this attribute can be set
        temporarily, reversed when the exiting the context.
        """
        return self.solver.objective

    @objective.setter
    def objective(self, value):
        if isinstance(value, Basic):
            value = self.problem.Objective(value, sloppy=False)
        if not isinstance(value, (dict, optlang.interface.Objective)):
            try:
                reactions = self.reactions.get_by_any(value)
            except KeyError:
                raise ValueError('invalid objective')
            value = {rxn: 1 for rxn in reactions}
        set_objective(self, value, additive=False)

    @property
    def objective_direction(self):
        """
        Get or set the objective direction.

        When using a `HistoryManager` context, this attribute can be set
        temporarily, reversed when exiting the context.

        """
        return self.solver.objective.direction

    @objective_direction.setter
    @resettable
    def objective_direction(self, value):
        value = value.lower()
        if value.startswith("max"):
            self.solver.objective.direction = "max"
        elif value.startswith("min"):
            self.solver.objective.direction = "min"
        else:
            raise ValueError("Unknown objective direction '{}'.".format(value))

    def summary(self, solution=None, threshold=1E-06, fva=None, names=False,
                floatfmt='.3g'):
        """
        Print a summary of the input and output fluxes of the model.

        Parameters
        ----------
        solution: cobra.Solution, optional
            A previously solved model solution to use for generating the
            summary. If none provided (default), the summary method will
            resolve the model. Note that the solution object must match the
            model, i.e., changes to the model such as changed bounds,
            added or removed reactions are not taken into account by this
            method.
        threshold : float, optional
            Threshold below which fluxes are not reported.
        fva : pandas.DataFrame, float or None, optional
            Whether or not to include flux variability analysis in the output.
            If given, fva should either be a previous FVA solution matching
            the model or a float between 0 and 1 representing the
            fraction of the optimum objective to be searched.
        names : bool, optional
            Emit reaction and metabolite names rather than identifiers (default
            False).
        floatfmt : string, optional
            Format string for floats (default '.3g').

        """
        from cobra.flux_analysis.summary import model_summary
        return model_summary(self, solution=solution, threshold=threshold,
                             fva=fva, names=names, floatfmt=floatfmt)

    def __enter__(self):
        """Record all future changes to the model, undoing them when a call to
        __exit__ is received"""

        # Create a new context and add it to the stack
        try:
            self._contexts.append(HistoryManager())
        except AttributeError:
            self._contexts = [HistoryManager()]

        return self

    def __exit__(self, type, value, traceback):
        """Pop the top context manager and trigger the undo functions"""
        context = self._contexts.pop()
        context.reset()

    def merge(self, right, prefix_existing=None, inplace=True,
              objective='left'):
        """Merge two models to create a model with the reactions from both
        models.

        Custom constraints and variables from right models are also copied
        to left model, however note that, constraints and variables are
        assumed to be the same if they have the same name.

        right : cobra.Model
            The model to add reactions from
        prefix_existing : string
            Prefix the reaction identifier in the right that already exist
            in the left model with this string.
        inplace : bool
            Add reactions from right directly to left model object.
            Otherwise, create a new model leaving the left model untouched.
            When done within the model as context, changes to the models are
            reverted upon exit.
        objective : string
            One of 'left', 'right' or 'sum' for setting the objective of the
            resulting model to that of the corresponding model or the sum of
            both.
        """
        if inplace:
            new_model = self
        else:
            new_model = self.copy()
            new_model.id = '{}_{}'.format(self.id, right.id)
        new_reactions = deepcopy(right.reactions)
        if prefix_existing is not None:
            existing = new_reactions.query(
                lambda rxn: rxn.id in self.reactions)
            for reaction in existing:
                reaction.id = '{}{}'.format(prefix_existing, reaction.id)
        new_model.add_reactions(new_reactions)
        interface = new_model.problem
        new_vars = [interface.Variable.clone(v) for v in right.variables if
                    v.name not in new_model.variables]
        new_model.add_cons_vars(new_vars)
        new_cons = [interface.Constraint.clone(c, model=new_model.solver)
                    for c in right.constraints if
                    c.name not in new_model.constraints]
        new_model.add_cons_vars(new_cons, sloppy=True)
        new_model.objective = dict(
            left=self.objective,
            right=right.objective,
            sum=self.objective.expression + right.objective.expression
        )[objective]
        return new_model

    def _repr_html_(self):
        return """
        <table>
            <tr>
                <td><strong>Name</strong></td>
                <td>{name}</td>
            </tr><tr>
                <td><strong>Memory address</strong></td>
                <td>{address}</td>
            </tr><tr>
                <td><strong>Number of metabolites</strong></td>
                <td>{num_metabolites}</td>
            </tr><tr>
                <td><strong>Number of reactions</strong></td>
                <td>{num_reactions}</td>
            </tr><tr>
                <td><strong>Objective expression</strong></td>
                <td>{objective}</td>
            </tr><tr>
                <td><strong>Compartments</strong></td>
                <td>{compartments}</td>
            </tr>
          </table>""".format(
            name=self.id,
            address='0x0%x' % id(self),
            num_metabolites=len(self.metabolites),
            num_reactions=len(self.reactions),
            objective=format_long_string(str(self.objective.expression), 100),
            compartments=", ".join(
                v if v else k for k, v in iteritems(self.compartments)
            ))<|MERGE_RESOLUTION|>--- conflicted
+++ resolved
@@ -25,10 +25,7 @@
     add_cons_vars_to_problem, assert_optimal, interface_to_str,
     remove_cons_vars_from_problem, set_objective, solvers)
 from cobra.util.util import AutoVivification, format_long_string
-<<<<<<< HEAD
 from cobra.medium import find_boundary_types, find_external_compartment
-=======
->>>>>>> dacd146e
 
 
 LOGGER = logging.getLogger(__name__)
@@ -509,13 +506,12 @@
         >>> demand.build_reaction_string()
         'atp_c --> '
         """
-<<<<<<< HEAD
         ub = CONFIGURATION.upper_bound if ub is None else ub
         lb = CONFIGURATION.lower_bound if lb is None else lb
         types = {
-            "exchange": ("EX", lb, ub),
-            "demand": ("DM", 0, ub),
-            "sink": ("SK", lb, ub)
+            "exchange": ("EX", lb, ub, sbo_terms["exchange"]),
+            "demand": ("DM", 0, ub, sbo_terms["demand"]),
+            "sink": ("SK", lb, ub, sbo_terms["sink"])
         }
         if type == "exchange":
             external = find_external_compartment(self)
@@ -526,17 +522,6 @@
                                  "If not, either change its compartment or "
                                  "rename the model compartments to fix this." %
                                  (metabolite.compartment, external))
-=======
-        if ub is None:
-            ub = CONFIGURATION.upper_bound
-        if lb is None:
-            lb = CONFIGURATION.lower_bound
-        types = {
-            "exchange": ("EX", lb, ub, sbo_terms["exchange"]),
-            "demand": ("DM", 0, ub, sbo_terms["demand"]),
-            "sink": ("SK", lb, ub, sbo_terms["sink"])
-        }
->>>>>>> dacd146e
         if type in types:
             prefix, lb, ub, default_term = types[type]
             if reaction_id is None:
